package main

import (
	"os"
	"strconv"

	"github.com/projectdiscovery/gologger"
	"github.com/projectdiscovery/gologger/formatter"
)

func main() {
	fname := "gologger.json"

	f, err := os.OpenFile(fname, os.O_APPEND|os.O_WRONLY|os.O_CREATE, 0600)
	if err != nil {
		return
	}
<<<<<<< HEAD
	defer func() { _ = f.Close() }()
=======
	defer func() {
		_ = f.Close()
	}()
>>>>>>> bfac9a75
	teeformatter := formatter.NewTee(formatter.NewCLI(false), f)

	gologger.DefaultLogger.SetFormatter(teeformatter)

	// Do iterations
	gologger.Print().Msgf("\tgologger: sample test\t\n")
	gologger.Info().Str("user", "pdteam").Msg("running simulation program")
	for i := 0; i < 10; i++ {
		gologger.Info().Str("count", strconv.Itoa(i)).Msg("running simulation step...")
	}
	gologger.Debug().Str("state", "running").Msg("planner running")
	gologger.Warning().Str("state", "errored").Str("status", "404").Msg("could not run")
	gologger.Fatal().Msg("bye bye")
}<|MERGE_RESOLUTION|>--- conflicted
+++ resolved
@@ -15,13 +15,9 @@
 	if err != nil {
 		return
 	}
-<<<<<<< HEAD
-	defer func() { _ = f.Close() }()
-=======
 	defer func() {
 		_ = f.Close()
 	}()
->>>>>>> bfac9a75
 	teeformatter := formatter.NewTee(formatter.NewCLI(false), f)
 
 	gologger.DefaultLogger.SetFormatter(teeformatter)
